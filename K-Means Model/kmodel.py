import pandas as pd
import numpy as np
import os


# Optional sklearn imports with graceful fallback
try:
    from sklearn.preprocessing import StandardScaler
    from sklearn.cluster import KMeans
    from sklearn.metrics import euclidean_distances
    _SKLEARN_AVAILABLE = True
except Exception:
    _SKLEARN_AVAILABLE = False


# Load data (repository-relative if possible)
def _resolve_dataset_path() -> str:
    current_dir = os.path.dirname(os.path.abspath(__file__))
    candidates = [
        os.path.join(os.path.dirname(current_dir), "Meals Recipes", "themealdb_calculated.jsonl"),
        os.path.join(os.path.dirname(os.path.dirname(current_dir)), "Meals Recipes", "themealdb_calculated.jsonl"),
    ]
    for p in candidates:
        if os.path.exists(p):
            return p
    # Fallback to original path if it happens to exist on the machine
    fallback = r"C:\Users\thath\Desktop\OwlHacks\Meals Recipes\themealdb_calculated.jsonl"
    if os.path.exists(fallback):
        return fallback
    raise FileNotFoundError(
        "themealdb_calculated.jsonl not found. Place it under 'Meals Recipes/themealdb_calculated.jsonl' in the repo."
    )


df = pd.read_json(_resolve_dataset_path(), lines=True)

# Extract nutrition features from the nested structure
nutrition_df = pd.json_normalize(df['nutrition'].tolist())
df = pd.concat([df, nutrition_df], axis=1)

# Select features
features = ['Calories', 'Protein', 'Fat', 'Carbohydrates']
data_to_cluster = df[features]

# Prepare scaling and (optional) clustering
if _SKLEARN_AVAILABLE:
    scaler = StandardScaler()
    data_scaled = scaler.fit_transform(data_to_cluster)
    # num of clusters
    k = 20
    kmeans_model = KMeans(n_clusters=k, random_state=42, n_init=10)
    # train model
    kmeans_model.fit(data_scaled)
    df['cluster'] = kmeans_model.labels_
else:
    # Manual standardization (mean/std) for distance computations
    _means = data_to_cluster.mean()
    _stds = data_to_cluster.std().replace(0, 1)
    def _manual_scale(X: pd.DataFrame) -> np.ndarray:
        return ((X - _means) / _stds).to_numpy()
    # No clustering labels in fallback mode
    df['cluster'] = -1

# calculate target vector
def get_per_meal_target(num_meal_preference, user_daily_macros):
    return np.array([
        user_daily_macros['Calories'] / num_meal_preference,
        user_daily_macros['Protein'] / num_meal_preference,
        user_daily_macros['Carbohydrates'] / num_meal_preference,
        user_daily_macros['Fat'] / num_meal_preference
    ]).reshape(1,-1)

<<<<<<< HEAD
def generate_recommendations(user_daily_macros, num_meal_preference=3, num_recommendations=16, exclude_meals=None):

    if exclude_meals and isinstance(exclude_meals, list):
        df = df[~df['Meal'].isin(exclude_meals)]
        # Handle case where too many meals are excluded
        if df.shape[0] < num_recommendations:
            print("Warning: Not enough unique meals available to generate a full new list.")

    scaled_per_meal_target = scaler.transform(get_per_meal_target(num_meal_preference, user_daily_macros))

    cluster_centers = kmeans_model.cluster_centers_
    distances = euclidean_distances(scaled_per_meal_target, cluster_centers)

    best_cluster_indices = np.argsort(distances[0])
    recommendation_dfs = []  # List to store DataFrames

    num_sample_clusters = 4  # Reduced number of clusters
    meals_per_cluster = num_recommendations / num_sample_clusters  # Round up
    print("Mealcount:" + str(meals_per_cluster))
    for cluster_idx in best_cluster_indices[:num_sample_clusters]:
        cluster_meals = df[df['cluster'] == cluster_idx].copy()  # Create a copy to avoid the warning
        if len(cluster_meals) == 0:  # Skip empty clusters
            continue
            
        cluster_meal_features = scaler.transform(cluster_meals[features])
        meal_distances = euclidean_distances(scaled_per_meal_target, cluster_meal_features)

        cluster_meals.loc[:, 'distance'] = meal_distances[0]  # Use .loc to avoid the warning
        
=======
def generate_recommendations(user_daily_macros, num_meal_preference=3, num_recommendations=16):
    # Build per-meal target
    per_meal_target = get_per_meal_target(num_meal_preference, user_daily_macros)

    if _SKLEARN_AVAILABLE:
        # Use trained scaler/cluster centers
        scaled_per_meal_target = scaler.transform(per_meal_target)
        cluster_centers = kmeans_model.cluster_centers_
        distances = euclidean_distances(scaled_per_meal_target, cluster_centers)

        best_cluster_indices = np.argsort(distances[0])
        recommendation_dfs = []  # List to store DataFrames

        num_sample_clusters = 4  # Reduced number of clusters
        meals_per_cluster = max(1, int(np.ceil(num_recommendations / num_sample_clusters)))
        for cluster_idx in best_cluster_indices[:num_sample_clusters]:
            cluster_meals = df[df['cluster'] == cluster_idx].copy()
            if len(cluster_meals) == 0:
                continue
            cluster_meal_features = scaler.transform(cluster_meals[features])
            meal_distances = euclidean_distances(scaled_per_meal_target, cluster_meal_features)
            cluster_meals.loc[:, 'distance'] = meal_distances[0]
            # penalty for desserts
            dessert_penalty = 1.3
            cluster_meals.loc[cluster_meals['strCategory'] == 'Dessert', 'distance'] *= dessert_penalty
            top_meals = cluster_meals.nsmallest(meals_per_cluster, 'distance')
            recommendation_dfs.append(top_meals)

        if recommendation_dfs:
            final_recommendations = pd.concat(recommendation_dfs, ignore_index=True)
            return final_recommendations.drop(columns=['distance'])
        else:
            return pd.DataFrame()
    else:
        # Fallback: no sklearn. Compute standardized distance directly over entire dataset.
        # Manually standardize both dataset and target using dataset stats.
        X_scaled = _manual_scale(df[features])
        target_scaled = ((per_meal_target - _means[features].to_numpy()) / _stds[features].to_numpy()).reshape(1, -1)
        # Euclidean distances
        dists = np.linalg.norm(X_scaled - target_scaled, axis=1)
        recs = df.copy()
        recs.loc[:, 'distance'] = dists
>>>>>>> 21e623b7
        # penalty for desserts
        dessert_penalty = 1.3
        recs.loc[recs['strCategory'] == 'Dessert', 'distance'] *= dessert_penalty
        top_meals = recs.nsmallest(int(num_recommendations), 'distance')
        return top_meals.drop(columns=['distance'])

if __name__ == "__main__":
    # Scenario 1: User wants to build muscle (High Protein, Moderate Carbs/Fat)
    muscle_gain_macros = {
        'Calories': 2200,
        'Protein': 180,
        'Carbohydrates': 200,
        'Fat': 75
    }
    print("--- Recommendations for Muscle Gain ---")
    muscle_gain_recs = generate_recommendations(muscle_gain_macros)
    print(muscle_gain_recs)
    print("\n" + "="*40 + "\n")

    # Scenario 2: User wants to lose weight (Moderate Protein, Low Carbs/Fat)
    weight_loss_macros = {
        'Calories': 1600,
        'Protein': 140,
        'Carbohydrates': 100,
        'Fat': 50
    }
    print("--- Recommendations for Weight Loss ---")
    weight_loss_recs = generate_recommendations(weight_loss_macros)
    print(weight_loss_recs)
    print(weight_loss_recs[['Calories','Protein', 'Carbohydrates', 'Fat']])
<|MERGE_RESOLUTION|>--- conflicted
+++ resolved
@@ -70,7 +70,6 @@
         user_daily_macros['Fat'] / num_meal_preference
     ]).reshape(1,-1)
 
-<<<<<<< HEAD
 def generate_recommendations(user_daily_macros, num_meal_preference=3, num_recommendations=16, exclude_meals=None):
 
     if exclude_meals and isinstance(exclude_meals, list):
@@ -80,30 +79,6 @@
             print("Warning: Not enough unique meals available to generate a full new list.")
 
     scaled_per_meal_target = scaler.transform(get_per_meal_target(num_meal_preference, user_daily_macros))
-
-    cluster_centers = kmeans_model.cluster_centers_
-    distances = euclidean_distances(scaled_per_meal_target, cluster_centers)
-
-    best_cluster_indices = np.argsort(distances[0])
-    recommendation_dfs = []  # List to store DataFrames
-
-    num_sample_clusters = 4  # Reduced number of clusters
-    meals_per_cluster = num_recommendations / num_sample_clusters  # Round up
-    print("Mealcount:" + str(meals_per_cluster))
-    for cluster_idx in best_cluster_indices[:num_sample_clusters]:
-        cluster_meals = df[df['cluster'] == cluster_idx].copy()  # Create a copy to avoid the warning
-        if len(cluster_meals) == 0:  # Skip empty clusters
-            continue
-            
-        cluster_meal_features = scaler.transform(cluster_meals[features])
-        meal_distances = euclidean_distances(scaled_per_meal_target, cluster_meal_features)
-
-        cluster_meals.loc[:, 'distance'] = meal_distances[0]  # Use .loc to avoid the warning
-        
-=======
-def generate_recommendations(user_daily_macros, num_meal_preference=3, num_recommendations=16):
-    # Build per-meal target
-    per_meal_target = get_per_meal_target(num_meal_preference, user_daily_macros)
 
     if _SKLEARN_AVAILABLE:
         # Use trained scaler/cluster centers
@@ -143,7 +118,6 @@
         dists = np.linalg.norm(X_scaled - target_scaled, axis=1)
         recs = df.copy()
         recs.loc[:, 'distance'] = dists
->>>>>>> 21e623b7
         # penalty for desserts
         dessert_penalty = 1.3
         recs.loc[recs['strCategory'] == 'Dessert', 'distance'] *= dessert_penalty
