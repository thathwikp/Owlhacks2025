--- conflicted
+++ resolved
@@ -78,21 +78,10 @@
         user_daily_macros['Fat'] / num_meal_preference
     ]).reshape(1,-1)
 
-<<<<<<< HEAD
-def generate_recommendations(user_daily_macros, num_meal_preference=3, num_recommendations=16, exclude_meals=None):
-
-    if exclude_meals and isinstance(exclude_meals, list):
-        df = df[~df['Meal'].isin(exclude_meals)]
-        # Handle case where too many meals are excluded
-        if df.shape[0] < num_recommendations:
-            print("Warning: Not enough unique meals available to generate a full new list.")
-
-=======
 def generate_recommendations(user_daily_macros, num_meal_preference=3, num_recommendations=16):
     # Ensure dataset/model loaded
     _ensure_loaded()
     # Build per-meal target
->>>>>>> d5d9ea7b
     per_meal_target = get_per_meal_target(num_meal_preference, user_daily_macros)
 
     if _SKLEARN_AVAILABLE:
